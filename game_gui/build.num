#Build Number for ANT. Do not edit!
<<<<<<< HEAD
#Fri Jan 25 12:55:36 CET 2013
=======
#Sat Feb 09 21:01:57 CET 2013
>>>>>>> 5f863253
build.number=56<|MERGE_RESOLUTION|>--- conflicted
+++ resolved
@@ -1,7 +1,3 @@
 #Build Number for ANT. Do not edit!
-<<<<<<< HEAD
-#Fri Jan 25 12:55:36 CET 2013
-=======
 #Sat Feb 09 21:01:57 CET 2013
->>>>>>> 5f863253
 build.number=56