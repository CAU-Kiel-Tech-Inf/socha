--- conflicted
+++ resolved
@@ -29,54 +29,6 @@
     <copy todir="game_helper_clients/test_client/lib"><fileset dir="${lib.dir}" /></copy>
   </target>
 
-<<<<<<< HEAD
-  <target name="build" depends="scmversion,dependencies" description="Build and only build for all projects">
-
-    <echo message="Compiling Plugins..." />
-    <ant dir="game_plugins/${game_name}" target="main" />
-
-    <echo message="Compiling Player..." />
-    <ant dir="game_players/${game_name}" target="main"/>
-
-    <echo message="Compiling Server..." />
-    <ant dir="game_server" target="main" inheritAll="false" />
-    <ant dir="game_helper_clients/test_client" target="main"/>
-  </target>
-
-  <target name="build-jar" depends="dependencies" description="Build and create jars for all projects">
-    <ant dir="game_plugins/${game_name}" target="build-jar" />
-    <ant dir="game_players/${game_name}" target="build-jar" />
-    <ant dir="game_server" target="build-jar"/>
-    <ant dir="game_helper_clients/test_client" target="build-jar" />
-  </target>
-
-  <target name="deploy" depends="clean, build-jar, build-doc">
-    <mkdir dir="${out.dir}/simple_client/${game_name}/src/lib" />
-    <copy todir="${out.dir}/simple_client/${game_name}/src/lib">
-      <fileset dir="${build.dir}/${game_player}/jar/lib" />
-    </copy>
-
-    <echo message="Generating Starter-Batchfiles" />
-    <!-- Server -->
-    <!-- &#xD; is CR, &#xA; is LF. Windows needs CRLF, Unix needs LF -->
-    <echo file="${build.dir}/software-challenge-server/jar/start.bat" message="java -Dfile.encoding=UTF-8 -jar software-challenge-server.jar&#xD;&#xA;" />
-    <echo file="${build.dir}/software-challenge-server/jar/start.sh" message="#!/bin/sh&#xA;java -Dfile.encoding=UTF-8 -jar software-challenge-server.jar&#xA;" />
-    <chmod file="${build.dir}/software-challenge-server/jar/start.sh" perm="ugo+x" />
-
-    <!-- test client -->
-    <echo file="${build.dir}/test_client/jar/start-tests.bat" message="java -Dfile.encoding=UTF-8 -jar test_client.jar&#xD;&#xA;" />
-    <echo file="${build.dir}/test_client/jar/start-tests.sh"
-          message="#!/bin/sh&#xA;java -Dfile.encoding=UTF-8 -jar test_client.jar&#xA;"/>
-    <chmod file="${build.dir}/test_client/jar/start.sh" perm="ugo+x" />
-
-    <!-- Simple Client -->
-    <echo file="${build.dir}/${game_player}/jar/start.sh"
-          message="#!/bin/sh&#xA;java -Dfile.encoding=UTF-8 -jar ${game_player}.jar&#xA;" />
-    <echo file="${build.dir}/${game_player}/jar/start.bat"
-          message="java -Dfile.encoding=UTF-8 -jar ${game_player}.jar&#xD;&#xA;" />
-    <chmod file="${build.dir}/${game_player}/jar/start.sh" perm="ugo+x" />
-
-=======
   <target name="runnable">
 
     <echo message="Make server runnable..."/>
@@ -123,42 +75,11 @@
     <echo message="Compiling Server..." />
     <ant dir="game_server" target="main" inheritAll="false" />
     <ant dir="game_helper_clients/test_client" target="main"/>
->>>>>>> 3f2ab67d
 
     <echo message="Compiling Player..." />
     <ant dir="game_players/${game_name}" target="main"/>
   </target>
 
-<<<<<<< HEAD
-    <echo message="Zipping files..." />
-    <!-- Simple Client -->
-    <zip destfile="${out.dir}/zipped/simple_client_${game_name}_jar.zip">
-      <zipfileset dir="${build.dir}/${game_player}/jar"/>
-    </zip>
-
-    <!-- Simple Client Source -->
-    <zip destfile="${out.dir}/zipped/simple_client_${game_name}_src.zip">
-      <zipfileset file="game_players/${game_name}/src" includes="**/*.java, **/logback.xml"/>
-      <mappedresources>
-        <fileset file="game_players/${game_name}/build-deploy.xml"/>
-        <globmapper from="build-deploy.xml" to="build.xml"/>
-      </mappedresources>
-      <zipfileset dir="${build.dir}/${game_plugin}/jar" includes="**/*.jar" prefix="lib"/>
-      <zipfileset dir="game_players/${game_name}" includes="**/*.jar"/>
-      <zipfileset dir="${build.dir}/${game_plugin}/doc" prefix="doc/simple_client"/>
-      <zipfileset dir="${build.dir}/software-challenge-server/doc/" prefix="doc/sdk"/>
-    </zip>
-
-    <!-- Software Challenge Server -->
-    <zip destfile="${out.dir}/zipped/software-challenge-server.zip">
-      <zipfileset dir="${build.dir}/software-challenge-server/jar/"/>
-      <zipfileset dir="${build.dir}/test_client/jar/"/>
-      <zipfileset file="${build.dir}/${game_plugin}/jar/${game_name}.jar" prefix="plugins" />
-      <zipfileset file="${build.dir}/version"/>
-    </zip>
-  </target>
-
-=======
   <target name="build-jar" depends="dependencies,build" description="Build and create jars for all projects">
     <ant dir="game_plugins/${game_name}" target="build-jar" />
     <ant dir="game_players/${game_name}" target="build-jar" />
@@ -194,7 +115,6 @@
     </zip>
   </target>
 
->>>>>>> 3f2ab67d
   <target name="build-doc" description="Generate Javadoc for all projects">
     <ant dir="game_server" target="build-doc"/>
     <ant dir="game_helper_clients/test_client" target="build-doc"/>
