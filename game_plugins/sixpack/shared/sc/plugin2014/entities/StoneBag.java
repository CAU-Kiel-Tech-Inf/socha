--- conflicted
+++ resolved
@@ -23,18 +23,13 @@
 	 * Die offen liegenden Spielsteine
 	 */
 	private final List<Stone> nextStones;
-<<<<<<< HEAD
 	
 	private SecureRandom sr;
-	
+
+	/**
+	 * Erzeugt einen neuen Spielsteinvorrat.
+	 */	
 	public StoneBag()  {
-=======
-
-	/**
-	 * Erzeugt einen neuen Spielsteinvorrat.
-	 */
-	public StoneBag() {
->>>>>>> 358c7181
 		stones = new ArrayList<Stone>(Constants.STONES_COLOR_COUNT
 				* Constants.STONES_SHAPE_COUNT
 				* Constants.STONES_SAME_KIND_COUNT);
