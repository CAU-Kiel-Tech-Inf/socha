--- conflicted
+++ resolved
@@ -88,14 +88,9 @@
 				x = startX + penguinSize * i + 2 * i;
 			}
 			float a = penguinSize / 2 * PApplet.sin(PApplet.radians(30));
-<<<<<<< HEAD
+
 			float y = startY + (penguinSize - a) * j + (GuiConstants.HEX_FIELD_GAP_SIZE * parent.getHeight()) * j;
-			
-=======
-			float y = startY + (penguinSize - a) * j
-					+ GuiConstants.HEX_FIELD_GAP_SIZE * j;
-
->>>>>>> 42e5a9f4
+
 			setX(x + penguinSize * 0.175f);
 			setY(y + a * 0.1f);
 			setWidth(penguinSize * 0.7f);
