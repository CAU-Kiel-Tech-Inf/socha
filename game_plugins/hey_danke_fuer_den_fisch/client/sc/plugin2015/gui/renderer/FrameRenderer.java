--- conflicted
+++ resolved
@@ -134,11 +134,7 @@
 			i = gameState.getCurrentPlayerColor() == PlayerColor.RED ? 1 : 0;
 		}
 		for (int j = 0; j < 4; j++) {
-<<<<<<< HEAD
 			//System.out.println(" test "+ penguin[i][j].getFieldX());
-=======
-			System.out.println(" test " + penguin[i][j].getFieldX());
->>>>>>> 831e04ac
 			penguin[i][j].update(gameState.getLastMove(), lastPlayerColor,
 					gameState.getTurn());
 		}
