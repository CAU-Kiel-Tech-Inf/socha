/**
 * 
 */
package sc.plugin2015.gui.renderer;

import java.awt.Image;
import java.awt.Rectangle;
import java.awt.event.MouseEvent;
import java.util.List;

import org.slf4j.Logger;
import org.slf4j.LoggerFactory;

import processing.core.PApplet;
import sc.plugin2015.gui.renderer.RenderConfigurationDialog;
import sc.plugin2015.EPlayerId;
import sc.plugin2015.GameState;
import sc.plugin2015.Move;
import sc.plugin2015.NullMove;
import sc.plugin2015.PlayerColor;
import sc.plugin2015.RunMove;
import sc.plugin2015.SetMove;
import sc.plugin2015.gui.renderer.primitives.Background;
import sc.plugin2015.gui.renderer.primitives.BoardFrame;
import sc.plugin2015.gui.renderer.primitives.GameEndedDialog;
import sc.plugin2015.gui.renderer.primitives.GuiBoard;
import sc.plugin2015.gui.renderer.primitives.GuiConstants;
import sc.plugin2015.gui.renderer.primitives.GuiPenguin;
import sc.plugin2015.gui.renderer.primitives.ProgressBar;
import sc.plugin2015.gui.renderer.primitives.SideBar;
import sc.plugin2015.util.Constants;

/**
 * @author fdu
 */

public class FrameRenderer extends PApplet {

	/**
	 * 
	 */
	private static final long serialVersionUID = 1L;
	private static final Logger logger = LoggerFactory
			.getLogger(FrameRenderer.class);

	public GameState currentGameState;
	private boolean isUpdated;
	private boolean humanPlayer;
	private boolean humanPlayerMaxTurn;
	private int maxTurn;

	private EPlayerId id;

	private GuiBoard guiBoard;
	private Background background;
	private ProgressBar progressBar;
	private SideBar sidebar;
	private BoardFrame boardFrame;

	// penguin as [OWNER][NUMBER]
	private GuiPenguin[][] penguin;

	public FrameRenderer() {
		super();

		// logger.debug("calling frameRenderer.size()");
		this.humanPlayer = false;
		this.humanPlayerMaxTurn = false;
		isUpdated = false;
		this.id = EPlayerId.OBSERVER;

		RenderConfiguration.loadSettings();

		background = new Background(this);
		logger.debug("Dimension when creating board: (" + this.width + ","
				+ this.height + ")");
		guiBoard = new GuiBoard(this);
		progressBar = new ProgressBar(this);
		sidebar = new SideBar(this);

		penguin = new GuiPenguin[2][4];

		penguin[0][0] = new GuiPenguin(this, -1, -1, PlayerColor.RED);
		penguin[0][1] = new GuiPenguin(this, -2, -1, PlayerColor.RED);
		penguin[0][2] = new GuiPenguin(this, -3, -1, PlayerColor.RED);
		penguin[0][3] = new GuiPenguin(this, -4, -1, PlayerColor.RED);
		penguin[1][0] = new GuiPenguin(this, -1, -1, PlayerColor.BLUE);
		penguin[1][1] = new GuiPenguin(this, -2, -1, PlayerColor.BLUE);
		penguin[1][2] = new GuiPenguin(this, -3, -1, PlayerColor.BLUE);
		penguin[1][3] = new GuiPenguin(this, -4, -1, PlayerColor.BLUE);

		boardFrame = new BoardFrame(this);
		logger.debug("Constructor finished");
	}

	public void setup() {
		maxTurn = -1;
		// this.frameRate(30);
		// choosing renderer from options - using P2D as default
		if (RenderConfiguration.optionRenderer.equals("JAVA2D")) {
			logger.debug("Using P2D as Renderer");
			size(this.width, this.height, JAVA2D);
		} else if (RenderConfiguration.optionRenderer.equals("P3D")) {
			logger.debug("Using P3D as Renderer");
			size(this.width, this.height, P3D);
		} else {
			logger.debug("Using Java2D as Renderer");
			size(this.width, this.height, P2D);
		}

		// noLoop(); // prevent thread from starving everything else
		smooth(RenderConfiguration.optionAntiAliasing); // Anti Aliasing

		// initial draw
		resize(this.width, this.height);
	}

	public void draw() {
		// resize();
		background.draw();
		guiBoard.draw();
		progressBar.draw();
		sidebar.draw();
		for (int i = 0; i < 2; i++) {
			for (int j = 0; j < 4; j++) {
				penguin[i][j].draw();
			}
		}
		boardFrame.draw();
		if (currentGameState != null && currentGameState.gameEnded()) {
			GameEndedDialog.draw(this);
		}
	}

	public void updateGameState(GameState gameState) {
		int lastTurn = -1;
		if (currentGameState != null) {
			lastTurn = currentGameState.getTurn();
		}
		currentGameState = gameState;
		isUpdated = true;
		if (gameState != null && gameState.getBoard() != null)
			guiBoard.update(gameState.getBoard());
		if (currentGameState == null
				|| lastTurn == currentGameState.getTurn() - 1) {
<<<<<<< HEAD
			if (maxTurn == currentGameState.getTurn() - 1) {
=======
			if (maxTurn == currentGameState.getTurn() - 1){
>>>>>>> 04f7d568
				maxTurn++;
				humanPlayerMaxTurn = false;
			}
			PlayerColor lastPlayerColor;
			int i;
			if (gameState.getTurn() == 8) {
				lastPlayerColor = gameState.getCurrentPlayerColor();
				i = gameState.getCurrentPlayerColor() == PlayerColor.RED ? 0
						: 1;
			} else {
				lastPlayerColor = gameState.getOtherPlayerColor();
				i = gameState.getCurrentPlayerColor() == PlayerColor.RED ? 1
						: 0;
			}
			for (int j = 0; j < 4; j++) {
				// System.out.println(" test "+ penguin[i][j].getFieldX());
				penguin[i][j].update(gameState.getLastMove(), lastPlayerColor,
						gameState.getTurn(), humanPlayer);
			}
		} else {
			int blue = 0;
			int red = 0;
			for (int i = 0; i < Constants.ROWS; i++) {
				for (int j = 0; j < Constants.COLUMNS; j++) {
					if (gameState.getBoard().getPenguin(i, j) != null) {
						if (gameState.getBoard().getPenguin(i, j).getOwner() == PlayerColor.BLUE) {
							penguin[1][blue].setFieldX(i);
							penguin[1][blue].setFieldY(j);
							blue++;
						} else {
							penguin[0][red].setFieldX(i);
							penguin[0][red].setFieldY(j);
							red++;
						}
					}
				}
			}
			for (int i = blue + 1; i < 5; i++) {
				penguin[1][i - 1].setFieldX(-i);
				penguin[1][i - 1].setFieldY(-1);
			}
			for (int i = red + 1; i < 5; i++) {
				penguin[0][i - 1].setFieldX(-i);
				penguin[0][i - 1].setFieldY(-1);
			}
		}
		// System.out.println("maxTurn = " + maxTurn);
		humanPlayer = false;
		if (currentGameState != null && lastTurn == currentGameState.getTurn()) {
			humanPlayer = true;
		}
	}

	public void requestMove(int maxTurn, EPlayerId id) {
		while (!isUpdated) {
			try {
				Thread.sleep(20);
				// System.out.println("should not appear too often");
			} catch (InterruptedException e) {
			}
		}
		isUpdated = false;
		int turn = currentGameState.getTurn();
		this.id = id;
		System.out.println("turn = " + turn);
		if ((turn < 8 && turn % 2 == 1) || (turn >= 8 && turn % 2 == 0)) {
			// System.out.println("Blauer Spieler ist dran");
			if (id == EPlayerId.PLAYER_ONE) {
				// System.out.println("Spielerupdate");
				this.id = EPlayerId.PLAYER_TWO;
			}
		}
		// this.maxTurn = maxTurn;
		this.humanPlayer = true;
		humanPlayerMaxTurn = true;

	}

	public Image getImage() {
		// TODO return an Image of the current board
		return null;
	}

	public void mouseClicked(MouseEvent e) {
		if (isHumanPlayer() && maxTurn == currentGameState.getTurn()) {
			// System.out.println("Mouse clicked");
			int x = e.getX();
			int y = e.getY();
			int player;
			if (id == EPlayerId.PLAYER_ONE) {
				player = 0;
			} else {
				player = 1;
			}
			float buttonX = getWidth() / 2f - 50;
			float buttonY = getHeight() * GuiConstants.SIDE_BAR_HEIGHT + 5;
			if (this.currentGameState.getTurn() > 7 && x > buttonX
					&& y > buttonY && x < buttonX + 100 && y < buttonY + 25) {
				// System.out.println("Aussetzknopf gedrückt");
				RenderFacade.getInstance().sendMove(new NullMove());
			}
		}
	}

	public void mousePressed(MouseEvent e) {
		if (isHumanPlayer() && maxTurn == currentGameState.getTurn()) {
			int x = e.getX();
			int y = e.getY();
			int player;
			if (id == EPlayerId.PLAYER_ONE) {
				player = 0;
			} else {
				player = 1;
			}
			for (int i = 0; i < 4; i++) {
				if (isPenguinClicked(penguin[player][i], x, y)
						&& (this.currentGameState.getTurn() > 7 || penguin[player][i]
								.getFieldX() < 0)) {
					// loop();
					penguin[player][i].attachToMouse();
					List<Move> moves = currentGameState
							.getPossibleMovesForPenguin(
									penguin[player][i].getFieldX(),
									penguin[player][i].getFieldY());
					for (Move m : moves) {
						if (m instanceof SetMove) {
							this.guiBoard.highlightHexField(
									((SetMove) m).getSetY(),
									((SetMove) m).getSetX());
						} else if (m instanceof RunMove) {
							this.guiBoard.highlightHexField(
									((RunMove) m).getToY(),
									((RunMove) m).getToX());
						}
					}
				}
			}
		}
	}

	public void mouseReleased(MouseEvent e) {
		if (isHumanPlayer() && maxTurn == currentGameState.getTurn()) {
			int x = e.getX();
			int y = e.getY();
			int player;
			if (id == EPlayerId.PLAYER_ONE) {
				player = 0;
			} else {
				player = 1;
			}
			for (int i = 0; i < 4; i++) {
				if (penguin[player][i].isAttached()) {
					int[] fieldCoordinates = getFieldCoordinates(x, y);
					if (fieldCoordinates != null) {
						if (penguin[player][i].getFieldX() < 0) {
							SetMove move = new SetMove(fieldCoordinates[0],
									fieldCoordinates[1]);
							if (this.currentGameState.getPossibleSetMoves()
									.contains(move)) {
								RenderFacade.getInstance().sendMove(move);
							}
						} else {
							RunMove move = new RunMove(
									penguin[player][i].getFieldX(),
									penguin[player][i].getFieldY(),
									fieldCoordinates[0], fieldCoordinates[1]);
							if (this.currentGameState.getPossibleMoves()
									.contains(move)) {
								RenderFacade.getInstance().sendMove(move);
							}
						}
					}
					penguin[player][i].releaseFromMouse();
					this.guiBoard.unHighlightAll();
				}
			}
		}
	}

	private int[] getFieldCoordinates(int x, int y) {
		// TODO implement this function
		int fieldX;
		int fieldY;
		for (int i = 0; i < 8; i++) {
			for (int j = 0; j < 8 && (!(i % 2 == 0 && j == 7)); j++) {
				if (x >= guiBoard.getHexFields()[i][j].getX()
						&& x <= guiBoard.getHexFields()[i][j].getX()
								+ guiBoard.getHexFields()[i][j].getB() * 2
						&& y >= guiBoard.getHexFields()[i][j].getY()
								+ guiBoard.getHexFields()[i][j].getA()
						&& y <= guiBoard.getHexFields()[i][j].getY()
								+ guiBoard.getHexFields()[i][j].getA()
								+ guiBoard.getHexFields()[i][j].getC()) {
					/*
					 * System.out.println("x = " +
					 * guiBoard.getHexFields()[i][j].getFieldX() + ", y = " +
					 * guiBoard.getHexFields()[i][j].getFieldY());
					 */
					return new int[] {
							guiBoard.getHexFields()[i][j].getFieldX(),
							guiBoard.getHexFields()[i][j].getFieldY() };
				}
			}
		}
		return null;
	}

	private boolean isPenguinClicked(GuiPenguin penguin, int x, int y) {
		if (x >= penguin.getX() && y >= penguin.getY()
				&& x <= penguin.getX() + penguin.getWidth()
				&& y <= penguin.getY() + penguin.getHeight()) {
			return true;
		}
		return false;
	}

	public void resize(int width, int height) {
		background.resize(width, height);
		guiBoard.resize(width, height);
		for (int i = 0; i < 2; i++) {
			for (int j = 0; j < 4; j++) {
				penguin[i][j].resize(width, height);
			}
		}
	}

	/*
	 * Hack! wenn das Fenster resized wird, wird setBounds aufgerufen. hier
	 * rufen wir resize auf um die Komponenten auf die richtige größe zu
	 * bringen.
	 */
	public void setBounds(int x, int y, int width, int height) {
		System.out.println("got an setBounds- x:" + x + ",y: " + y + ",width: "
				+ width + ",height: " + height);
		super.setBounds(x, y, width, height);
		this.resize(width, height);
	}

	public void keyPressed() {
		if (key == 'c' || key == 'C') {
			new RenderConfigurationDialog(FrameRenderer.this);
		}

	}

	public boolean isHumanPlayer() {
		return humanPlayer;
	}

	public EPlayerId getId() {
		return id;
	}

}<|MERGE_RESOLUTION|>--- conflicted
+++ resolved
@@ -143,11 +143,9 @@
 			guiBoard.update(gameState.getBoard());
 		if (currentGameState == null
 				|| lastTurn == currentGameState.getTurn() - 1) {
-<<<<<<< HEAD
+
 			if (maxTurn == currentGameState.getTurn() - 1) {
-=======
-			if (maxTurn == currentGameState.getTurn() - 1){
->>>>>>> 04f7d568
+
 				maxTurn++;
 				humanPlayerMaxTurn = false;
 			}
