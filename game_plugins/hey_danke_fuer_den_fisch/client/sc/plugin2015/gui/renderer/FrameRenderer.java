--- conflicted
+++ resolved
@@ -37,14 +37,9 @@
 	private Background background;
 	private ProgressBar progressBar;
 	private SideBar sidebar;
-<<<<<<< HEAD
-
-	// penguin as [OWNER][NUMBER]
-=======
 	private BoardFrame boardFrame;
 	
 	//penguin as [OWNER][NUMBER]
->>>>>>> 3a4394c3
 	private GuiPenguin[][] penguin;
 
 	 private GuiPenguin testPenguin;
@@ -94,7 +89,6 @@
 		penguin[1][1] = new GuiPenguin(this, -2, -1, PlayerColor.BLUE);
 		penguin[1][2] = new GuiPenguin(this, -3, -1, PlayerColor.BLUE);
 		penguin[1][3] = new GuiPenguin(this, -4, -1, PlayerColor.BLUE);
-<<<<<<< HEAD
 		/*testPenguin = new GuiPenguin(this, 0, 0, PlayerColor.BLUE);
 		testPenguin2 = new GuiPenguin(this, 1, 0, PlayerColor.BLUE);
 		testPenguin3 = new GuiPenguin(this, 0, 1, PlayerColor.BLUE);
@@ -105,14 +99,11 @@
 		testPenguin8 = new GuiPenguin(this, 7, 1, PlayerColor.BLUE);*/
 
 		// initial draw
-=======
-		//testPenguin = new GuiPenguin(this, 2, 2, PlayerColor.BLUE);
 		
 		boardFrame = new BoardFrame(this);
 		
 		
 		//initial draw
->>>>>>> 3a4394c3
 		background.draw();
 		guiBoard.draw();
 		progressBar.draw();
@@ -121,7 +112,6 @@
 			for (int j = 0; j < 4; j++) {
 				penguin[i][j].draw();
 			}
-<<<<<<< HEAD
 		}/*
 		 testPenguin.resize();
 		 testPenguin.draw();
@@ -139,12 +129,7 @@
 		 testPenguin7.draw();
 		 testPenguin8.resize();
 		 testPenguin8.draw();*/
-=======
-		}
 		boardFrame.draw();
-		//testPenguin.resize();
-		//testPenguin.draw();
->>>>>>> 3a4394c3
 	}
 
 	public void draw() {
@@ -157,7 +142,6 @@
 			for (int j = 0; j < 4; j++) {
 				penguin[i][j].draw();
 			}
-<<<<<<< HEAD
 		}/*
 		testPenguin.draw();
 		testPenguin2.draw();
@@ -167,11 +151,7 @@
 		testPenguin6.draw();
 		testPenguin7.draw();
 		testPenguin8.draw();*/
-=======
-		}
 		boardFrame.draw();
-		//testPenguin.draw();
->>>>>>> 3a4394c3
 	}
 
 	public void updateGameState(GameState gameState) {
