--- conflicted
+++ resolved
@@ -91,28 +91,28 @@
 
 	public void setup() {
 		maxTurn = -1;
-		// this.frameRate(30);
+		//this.frameRate(30);
 		// choosing renderer from options - using P2D as default
 		if (RenderConfiguration.optionRenderer.equals("JAVA2D")) {
 			logger.debug("Using P2D as Renderer");
-			size(this.width, this.height, JAVA2D);
+			size(this.width, this.height, JAVA2D);			
 		} else if (RenderConfiguration.optionRenderer.equals("P3D")) {
 			logger.debug("Using P3D as Renderer");
-			size(this.width, this.height, P3D);
+			size(this.width, this.height, P3D);			
 		} else {
 			logger.debug("Using Java2D as Renderer");
-			size(this.width, this.height, P2D);
-		}
-
-		// noLoop(); // prevent thread from starving everything else
+			size(this.width, this.height, P2D);			
+		}
+
+		//noLoop(); // prevent thread from starving everything else
 		smooth(RenderConfiguration.optionAntiAliasing); // Anti Aliasing
 
 		// initial draw
-		resize(this.width, this.height);
+		resize(this.width,this.height);
 	}
 
 	public void draw() {
-		// resize();
+		//resize();
 		background.draw();
 		guiBoard.draw();
 		progressBar.draw();
@@ -130,40 +130,37 @@
 
 	public void updateGameState(GameState gameState) {
 		int lastTurn = -1;
-		if (currentGameState != null) {
+		if(currentGameState != null) {
 			lastTurn = currentGameState.getTurn();
 		}
 		currentGameState = gameState;
 		isUpdated = true;
 		if (gameState != null && gameState.getBoard() != null)
 			guiBoard.update(gameState.getBoard());
-		if (currentGameState == null
-				|| lastTurn == currentGameState.getTurn() - 1) {
-			if (maxTurn == currentGameState.getTurn() - 1)
+		if(currentGameState == null || lastTurn == currentGameState.getTurn() - 1) {
+			if(maxTurn == currentGameState.getTurn() - 1)
 				maxTurn++;
 			PlayerColor lastPlayerColor;
 			int i;
 			if (gameState.getTurn() == 8) {
 				lastPlayerColor = gameState.getCurrentPlayerColor();
-				i = gameState.getCurrentPlayerColor() == PlayerColor.RED ? 0
-						: 1;
+				i = gameState.getCurrentPlayerColor() == PlayerColor.RED ? 0 : 1;
 			} else {
 				lastPlayerColor = gameState.getOtherPlayerColor();
-				i = gameState.getCurrentPlayerColor() == PlayerColor.RED ? 1
-						: 0;
+				i = gameState.getCurrentPlayerColor() == PlayerColor.RED ? 1 : 0;
 			}
 			for (int j = 0; j < 4; j++) {
-				// System.out.println(" test "+ penguin[i][j].getFieldX());
+				//System.out.println(" test "+ penguin[i][j].getFieldX());
 				penguin[i][j].update(gameState.getLastMove(), lastPlayerColor,
 						gameState.getTurn(), humanPlayer);
 			}
 		} else {
 			int blue = 0;
 			int red = 0;
-			for (int i = 0; i < Constants.ROWS; i++) {
-				for (int j = 0; j < Constants.COLUMNS; j++) {
-					if (gameState.getBoard().getPenguin(i, j) != null) {
-						if (gameState.getBoard().getPenguin(i, j).getOwner() == PlayerColor.BLUE) {
+			for(int i = 0; i < Constants.ROWS; i++) {
+				for(int j = 0; j < Constants.COLUMNS; j++) {
+					if(gameState.getBoard().getPenguin(i, j) != null) {
+						if(gameState.getBoard().getPenguin(i, j).getOwner() == PlayerColor.BLUE) {
 							penguin[1][blue].setFieldX(i);
 							penguin[1][blue].setFieldY(j);
 							blue++;
@@ -175,12 +172,12 @@
 					}
 				}
 			}
-			for (int i = blue + 1; i < 5; i++) {
-				penguin[1][i - 1].setFieldX(-i);
+			for(int i = blue + 1; i < 5; i++) {
+				penguin[1][i - 1].setFieldX(- i);
 				penguin[1][i - 1].setFieldY(-1);
 			}
-			for (int i = red + 1; i < 5; i++) {
-				penguin[0][i - 1].setFieldX(-i);
+			for(int i = red + 1; i < 5; i++) {
+				penguin[0][i - 1].setFieldX(- i);
 				penguin[0][i - 1].setFieldY(-1);
 			}
 		}
@@ -192,21 +189,20 @@
 	}
 
 	public void requestMove(int maxTurn, EPlayerId id) {
-		while (!isUpdated) {
+		while(!isUpdated) {
 			try {
 				Thread.sleep(20);
-				// System.out.println("should not appear too often");
-			} catch (InterruptedException e) {
-			}
+				//System.out.println("should not appear too often");
+			} catch (InterruptedException e) { }
 		}
 		isUpdated = false;
 		int turn = currentGameState.getTurn();
 		this.id = id;
 		System.out.println("turn = " + turn);
-		if ((turn < 8 && turn % 2 == 1) || (turn >= 8 && turn % 2 == 0)) {
-			// System.out.println("Blauer Spieler ist dran");
-			if (id == EPlayerId.PLAYER_ONE) {
-				// System.out.println("Spielerupdate");
+		if((turn < 8 && turn % 2 == 1) || (turn >= 8 && turn % 2 == 0)) {
+			//System.out.println("Blauer Spieler ist dran");
+			if(id == EPlayerId.PLAYER_ONE) {
+				//System.out.println("Spielerupdate");
 				this.id = EPlayerId.PLAYER_TWO;
 			}
 		}
@@ -221,13 +217,8 @@
 	}
 
 	public void mouseClicked(MouseEvent e) {
-<<<<<<< HEAD
-		if (humanPlayer && maxTurn == currentGameState.getTurn()) {
-			// System.out.println("Mouse clicked");
-=======
 		if (isHumanPlayer() && maxTurn == currentGameState.getTurn()) {
 			//System.out.println("Mouse clicked");
->>>>>>> 78be9e56
 			int x = e.getX();
 			int y = e.getY();
 			int player;
@@ -238,9 +229,8 @@
 			}
 			float buttonX = getWidth() / 2f - 50;
 			float buttonY = getHeight() * GuiConstants.SIDE_BAR_HEIGHT + 5;
-			if (this.currentGameState.getTurn() > 7 && x > buttonX
-					&& y > buttonY && x < buttonX + 100 && y < buttonY + 25) {
-				// System.out.println("Aussetzknopf gedrückt");
+			if(this.currentGameState.getTurn() > 7 && x > buttonX && y > buttonY && x < buttonX + 100 && y < buttonY + 25) {
+				//System.out.println("Aussetzknopf gedrückt");
 				RenderFacade.getInstance().sendMove(new NullMove());
 			}
 		}
@@ -300,7 +290,7 @@
 						}
 					}
 					penguin[player][i].releaseFromMouse();
-					// this.resize();
+//					this.resize();
 					// noLoop(); // auskommentiert, da nichts mehr gezeichnet
 					// wird, auch wenn dies ganz hinten steht... ?
 				}
@@ -322,11 +312,10 @@
 						&& y <= guiBoard.getHexFields()[i][j].getY()
 								+ guiBoard.getHexFields()[i][j].getA()
 								+ guiBoard.getHexFields()[i][j].getC()) {
-					/*
-					 * System.out.println("x = " +
-					 * guiBoard.getHexFields()[i][j].getFieldX() + ", y = " +
-					 * guiBoard.getHexFields()[i][j].getFieldY());
-					 */
+					/*System.out.println("x = "
+							+ guiBoard.getHexFields()[i][j].getFieldX()
+							+ ", y = "
+							+ guiBoard.getHexFields()[i][j].getFieldY());*/
 					return new int[] {
 							guiBoard.getHexFields()[i][j].getFieldX(),
 							guiBoard.getHexFields()[i][j].getFieldY() };
@@ -346,11 +335,11 @@
 	}
 
 	public void resize(int width, int height) {
-		background.resize(width, height);
+		background.resize(width,height);
 		guiBoard.resize(width, height);
 		for (int i = 0; i < 2; i++) {
 			for (int j = 0; j < 4; j++) {
-				penguin[i][j].resize(width, height);
+				penguin[i][j].resize(width,height);
 			}
 		}
 	}
@@ -361,8 +350,7 @@
 	 * bringen.
 	 */
 	public void setBounds(int x, int y, int width, int height) {
-		System.out.println("got an setBounds- x:" + x + ",y: " + y + ",width: "
-				+ width + ",height: " + height);
+		System.out.println("got an setBounds- x:" + x + ",y: " + y + ",width: " + width + ",height: "+ height);
 		super.setBounds(x, y, width, height);
 		this.resize(width, height);
 	}
