--- conflicted
+++ resolved
@@ -4,6 +4,7 @@
 package sc.plugin2015.gui.renderer;
 
 import java.awt.Image;
+import java.awt.Rectangle;
 import java.awt.event.MouseEvent;
 import java.util.List;
 
@@ -140,14 +141,9 @@
 		isUpdated = true;
 		if (gameState != null && gameState.getBoard() != null)
 			guiBoard.update(gameState.getBoard());
-<<<<<<< HEAD
 		if (currentGameState == null
 				|| lastTurn == currentGameState.getTurn() - 1) {
 			if (maxTurn == currentGameState.getTurn() - 1)
-=======
-		if(currentGameState == null || lastTurn == currentGameState.getTurn() - 1) {
-			if(maxTurn == currentGameState.getTurn() - 1) {
->>>>>>> afffd22c
 				maxTurn++;
 				humanPlayerMaxTurn = false;
 			}
@@ -196,14 +192,9 @@
 		}
 		// System.out.println("maxTurn = " + maxTurn);
 		humanPlayer = false;
-<<<<<<< HEAD
-		if (currentGameState != null && lastTurn == currentGameState.getTurn()) {
-			humanPlayer = true;
-=======
 		if(currentGameState != null && maxTurn == currentGameState.getTurn()) {
 			humanPlayer = humanPlayerMaxTurn;
 			//System.out.println("set humanplayer true***************************************************");
->>>>>>> afffd22c
 		}
 	}
 
@@ -330,7 +321,6 @@
 					this.guiBoard.unHighlightAll();
 				}
 			}
-			
 		}
 	}
 
