package sc.server;

import java.io.*;
import java.net.URL;
import java.security.AccessController;
import java.security.PrivilegedAction;
import java.util.Properties;

import com.thoughtworks.xstream.io.xml.KXml2Driver;
import org.slf4j.Logger;
import org.slf4j.LoggerFactory;

import sc.helpers.RuntimeJarLoader;
import sc.protocol.LobbyProtocol;
import sc.shared.SharedConfiguration;

import com.thoughtworks.xstream.XStream;

/**
 * Server configuration.
 *         TODO load values at startup from a properties file
 */
public class Configuration
{
  public static final String PASSWORD_KEY	= "password";
  public static final String PORT_KEY		= "port";
  public static final String PLUGIN_PATH_KEY	= "plugins";
  public static final char DEBUG_SHORT_OPTION = 'd';
  public static final String DEBUG_OPTION = "debug";
  public static final String PLUGINS_OPTION = "plugins";
  public static final String GAMELOADFILE_OPTION = "loadGameFile";
  public static final String GAMELOADFILE = "loadGameFile";
  public static final String TURN_OPTION = "turn";
  public static final String TURN_TO_LOAD = "turnToLoad";
  public static final String PLUGIN_PATH_DEFAULT_KEY = "./plugins";
  public static final String SAVE_REPLAY_OPTION = "saveReplay";
  public static final String SAVE_REPLAY = "saveReplay";
  public static final String TEST_MODE = "testMode";
  public static final int BIG_DECIMAL_SCALE = 6;
  public static final String PAUSED = "paused";
  public static final String TIMEOUT = "timeout";
<<<<<<< HEAD
=======
  public static final String LISTEN_LOCAL_KEY = "local";
>>>>>>> 3f2ab67d


  private static final Logger				logger			= LoggerFactory
          .getLogger(Configuration.class);
  private static final XStream			xStream;
  private static final RuntimeJarLoader	xStreamClassLoader;
  private static final Properties			properties		= new Properties();

  static
  {
    /*
     * using the KXml2 parser because the default (Xpp3) and StAX can't parse some special characters in attribute values:
     * <protocol><authenticate passphrase="examplepassword"/>
     * <prepare gameType="swc_2018_hase_und_igel">
     *   <slot displayName="HÃ¤schenschule" canTimeout="true" shouldBePaused="true"/>
     *   <slot displayName="Testhase" canTimeout="true" shouldBePaused="true"/>
     * </prepare>
     */
    xStream = new XStream(new KXml2Driver());

    xStream.setMode(XStream.NO_REFERENCES);
    xStreamClassLoader = AccessController
            .doPrivileged(new PrivilegedAction<RuntimeJarLoader>() {
              @Override
              public RuntimeJarLoader run()
              {
                return new RuntimeJarLoader(xStream.getClassLoader());
              }
            });
    xStream.setClassLoader(xStreamClassLoader);
//		xStream.registerConverter(new PerspectiveAwareConverter(xStream
//				.getMapper(), xStream.getReflectionProvider()));
    LobbyProtocol.registerMessages(xStream);
  }

  public static void load(Reader reader) throws IOException
  {
    properties.load(reader);
  }

  public static int getPort()
  {
    return get(PORT_KEY, Integer.class, SharedConfiguration.DEFAULT_PORT);
  }

  public static boolean getListenLocal()
  {
    return get(LISTEN_LOCAL_KEY, Boolean.class, true);
  }

  public static XStream getXStream()
  {
    return xStream;
  }

  public static void addXStreamClassloaderURL(URL url)
  {
    xStreamClassLoader.addURL(url);
  }

  public static String getPluginPath()
  {
    return get(PLUGIN_PATH_KEY, String.class, PLUGIN_PATH_DEFAULT_KEY);
  }

  public static String getAdministrativePassword()
  {
    return get(PASSWORD_KEY);
  }

  /**
   * Modifies a property within the configuration.
   *
   * @param key
   * @param value
   */
  public static void set(final String key, final String value)
  {
    properties.setProperty(key, value);
  }

  public static void setIfNotNull(final String key, final String value)
  {
    if (value != null)
    {
      set(key, value);
    }
  }

  public static String get(final String key)
  {
    return get(key, String.class, null);
  }

  public static <T> T get(String key, Class<T> type, T defaultValue)
  {
    String stringValue = properties.getProperty(key);

    if (stringValue == null)
    {
      return defaultValue;
    }
    if (type == String.class) {
      return type.cast(stringValue);
    } else if (type == Integer.class) {
      return type.cast(Integer.parseInt(stringValue));
    } else if (type == Boolean.class) {
      return type.cast(toBoolean(stringValue));
    } else {
      throw new RuntimeException("Could not convert String to " + type.toString());
    }
  }

  private static boolean toBoolean(String value) {
    if ("true".equals(value)) {
      return true;
    } else if ("false".equals(value)) {
      return false;
    } else {
      throw new IllegalArgumentException("Argument must be true or false");
    }
  }
}<|MERGE_RESOLUTION|>--- conflicted
+++ resolved
@@ -39,10 +39,7 @@
   public static final int BIG_DECIMAL_SCALE = 6;
   public static final String PAUSED = "paused";
   public static final String TIMEOUT = "timeout";
-<<<<<<< HEAD
-=======
   public static final String LISTEN_LOCAL_KEY = "local";
->>>>>>> 3f2ab67d
 
 
   private static final Logger				logger			= LoggerFactory
