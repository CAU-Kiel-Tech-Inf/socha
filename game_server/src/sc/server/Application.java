--- conflicted
+++ resolved
@@ -11,20 +11,10 @@
 import java.io.IOException;
 
 public final class Application {
-<<<<<<< HEAD
-  static {
-    System.setProperty("logback.configurationFile", System.getProperty("user.dir") + "logback.xml");
-  }
-
-  private static final Logger logger = LoggerFactory
-          .getLogger(Application.class);
-  private static final Object waitObj = new Object();
-=======
-  
   static {System.setProperty("logback.configurationFile", System.getProperty("user.dir") + "logback.xml");}
   private static final Logger logger = LoggerFactory.getLogger(Application.class);
+  
   private static final Object SYNCOBJ = new Object();
->>>>>>> 3de30050
 
   public static void main(String[] params) {
     // setup server
