--- conflicted
+++ resolved
@@ -36,15 +36,12 @@
   <logger name="sc.networking.clients.XStreamClient" level="DEBUG" />
   <logger name="sc.plugin2017.GameState" level="DEBUG" />
   <logger name="sc.plugin2017.Game" level="DEBUG" />
-<<<<<<< HEAD
   -->
   <logger name="sc.gui.dialogs.TestRangeDialog" level="DEBUG" />
-=======
   <logger name="sc.networking.clients.XStreamClient" level="DEBUG" />
   <logger name="sc.networking.clients.XStreamClient" level="INFO" />
   <logger name="sc.plugin2017.gui.renderer.RenderFacade" level="DEBUG" />
   <logger name="sc.plugin2017.gui.renderer.FrameRenderer" level="DEBUG" />
->>>>>>> 8a608a12
   
   
   
